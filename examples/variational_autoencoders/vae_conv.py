--- conflicted
+++ resolved
@@ -14,64 +14,6 @@
 
 from examples import conf
 from examples.utils import dataset
-<<<<<<< HEAD
-
-
-@zs.meta_bayesian_net(scope="gen", reuse_variables=True)
-def build_gen(n, n_x, n_z, n_particles, is_training):
-    normalizer_params = {'is_training': is_training,
-                         'updates_collections': None}
-    bn = zs.BayesianNet()
-    z_mean = tf.zeros([n, n_z])
-    z = bn.normal('z', z_mean, std=1., n_samples=n_particles,
-                  group_ndims=1)
-    lx_z = tf.reshape(z, [-1, 1, 1, n_z])
-    lx_z = layers.conv2d_transpose(
-        lx_z, 128, kernel_size=3, padding='VALID',
-        normalizer_fn=layers.batch_norm,
-        normalizer_params=normalizer_params)
-    lx_z = layers.conv2d_transpose(
-        lx_z, 64, kernel_size=5, padding='VALID',
-        normalizer_fn=layers.batch_norm,
-        normalizer_params=normalizer_params)
-    lx_z = layers.conv2d_transpose(
-        lx_z, 32, kernel_size=5, stride=2,
-        normalizer_fn=layers.batch_norm,
-        normalizer_params=normalizer_params)
-    lx_z = layers.conv2d_transpose(
-        lx_z, 1, kernel_size=5, stride=2,
-        activation_fn=None)
-    x_logits = tf.reshape(lx_z, [n_particles, n, -1])
-    x = bn.bernoulli('x', x_logits, group_ndims=1)
-    return bn
-
-
-@zs.meta_bayesian_net(scope="q_net")
-def build_q_net(x, n_xl, n_z, n_particles, is_training):
-    normalizer_params = {'is_training': is_training,
-                         'updates_collections': None}
-    bn = zs.BayesianNet()
-    lz_x = tf.reshape(tf.to_float(x), [-1, n_xl, n_xl, 1])
-    lz_x = layers.conv2d(
-        lz_x, 32, kernel_size=5, stride=2,
-        normalizer_fn=layers.batch_norm,
-        normalizer_params=normalizer_params)
-    lz_x = layers.conv2d(
-        lz_x, 64, kernel_size=5, stride=2,
-        normalizer_fn=layers.batch_norm,
-        normalizer_params=normalizer_params)
-    lz_x = layers.conv2d(
-        lz_x, 128, kernel_size=5, padding='VALID',
-        normalizer_fn=layers.batch_norm,
-        normalizer_params=normalizer_params)
-    lz_x = layers.dropout(lz_x, keep_prob=0.9, is_training=is_training)
-    lz_x = tf.reshape(lz_x, [-1, 128 * 3 * 3])
-    lz_mean = layers.fully_connected(lz_x, n_z, activation_fn=None)
-    lz_logstd = layers.fully_connected(lz_x, n_z, activation_fn=None)
-    z = bn.normal('z', lz_mean, logstd=lz_logstd, n_samples=n_particles,
-                  group_ndims=1)
-    return bn
-=======
 from examples.utils import save_image_collections, conv2d_transpose
 
 
@@ -110,47 +52,46 @@
     lz_x = tf.nn.relu(lz_x)
     return lz_x
 
-
-@zs.reuse("model")
-def vae_conv(observed, n, x_dim, z_dim, n_particles, nf=16):
-    with zs.BayesianNet(observed=observed) as model:
-        z_mean = tf.zeros([n, z_dim])
-        z = zs.Normal("z", z_mean, std=1., group_ndims=1,
-                      n_samples=n_particles)
-        lx_z = tf.layers.dense(z, 7 * 7 * nf * 2, activation=tf.nn.relu)
-        lx_z = tf.reshape(lx_z, [-1, 7, 7, nf * 2])
-        lx_z = deconv_resnet_block(lx_z, [7, 7, nf * 2])
-        lx_z = deconv_resnet_block(lx_z, [14, 14, nf * 2], resize=True)
-        lx_z = deconv_resnet_block(lx_z, [14, 14, nf * 2])
-        lx_z = deconv_resnet_block(lx_z, [28, 28, nf], resize=True)
-        lx_z = deconv_resnet_block(lx_z, [28, 28, nf])
-        lx_z = conv2d_transpose(lx_z, [28, 28, 1], kernel_size=(3, 3),
-                                stride=(1, 1), activation_fn=None)
-        x_logits = tf.reshape(lx_z, [n_particles, -1, x_dim])
-        x = zs.Bernoulli("x", x_logits, group_ndims=1)
-    return model, x_logits
+@zs.meta_bayesian_net(scope="gen", reuse_variables=True)
+def build_gen(n, x_dim, z_dim, n_particles, nf=16):
+    bn = zs.BayesianNet()
+    z_mean = tf.zeros([n, z_dim])
+    z = bn.normal("z", z_mean, std=1., group_ndims=1,
+                  n_samples=n_particles)
+    lx_z = tf.layers.dense(z, 7 * 7 * nf * 2, activation=tf.nn.relu)
+    lx_z = tf.reshape(lx_z, [-1, 7, 7, nf * 2])
+    lx_z = deconv_resnet_block(lx_z, [7, 7, nf * 2])
+    lx_z = deconv_resnet_block(lx_z, [14, 14, nf * 2], resize=True)
+    lx_z = deconv_resnet_block(lx_z, [14, 14, nf * 2])
+    lx_z = deconv_resnet_block(lx_z, [28, 28, nf], resize=True)
+    lx_z = deconv_resnet_block(lx_z, [28, 28, nf])
+    lx_z = conv2d_transpose(lx_z, [28, 28, 1], kernel_size=(3, 3),
+                            stride=(1, 1), activation_fn=None)
+    x_logits = tf.reshape(lx_z, [n_particles, -1, x_dim])
+    bn.deterministic("x_mean", tf.sigmoid(x_logits))
+    bn.bernoulli("x", x_logits, group_ndims=1)
+    return bn
 
 
-@zs.reuse("variational")
-def q_net(x, z_dim, n_particles, nf=16):
-    with zs.BayesianNet() as variational:
-        lz_x = 2 * tf.to_float(x) - 1
-        lz_x = tf.reshape(lz_x, [-1, 28, 28, 1])
-        lz_x = tf.layers.conv2d(lz_x, nf, 3, padding="same",
-                                activation=tf.nn.relu)
-        lz_x = conv_resnet_block(lz_x, nf)
-        lz_x = conv_resnet_block(lz_x, nf * 2, resize=True)
-        lz_x = conv_resnet_block(lz_x, nf * 2)
-        lz_x = conv_resnet_block(lz_x, nf * 2, resize=True)
-        lz_x = conv_resnet_block(lz_x, nf * 2)
-        lz_x = tf.layers.flatten(lz_x)
-        lz_x = tf.layers.dense(lz_x, 500, activation=tf.nn.relu)
-        z_mean = tf.layers.dense(lz_x, z_dim)
-        z_logstd = tf.layers.dense(lz_x, z_dim)
-        z = zs.Normal("z", z_mean, logstd=z_logstd, group_ndims=1,
-                      n_samples=n_particles)
+@zs.meta_bayesian_net(scope="q_net")
+def build_q_net(x, z_dim, n_particles, nf=16):
+    bn = zs.BayesianNet()
+    lz_x = 2 * tf.to_float(x) - 1
+    lz_x = tf.reshape(lz_x, [-1, 28, 28, 1])
+    lz_x = tf.layers.conv2d(lz_x, nf, 3, padding="same",
+                            activation=tf.nn.relu)
+    lz_x = conv_resnet_block(lz_x, nf)
+    lz_x = conv_resnet_block(lz_x, nf * 2, resize=True)
+    lz_x = conv_resnet_block(lz_x, nf * 2)
+    lz_x = conv_resnet_block(lz_x, nf * 2, resize=True)
+    lz_x = conv_resnet_block(lz_x, nf * 2)
+    lz_x = tf.layers.flatten(lz_x)
+    lz_x = tf.layers.dense(lz_x, 500, activation=tf.nn.relu)
+    z_mean = tf.layers.dense(lz_x, z_dim)
+    z_logstd = tf.layers.dense(lz_x, z_dim)
+    bn.normal("z", z_mean, logstd=z_logstd, group_ndims=1,
+              n_samples=n_particles)
     return variational
->>>>>>> 768ff790
 
 
 def main():
@@ -172,45 +113,22 @@
     n_particles = tf.placeholder(tf.int32, shape=[], name="n_particles")
     x_input = tf.placeholder(tf.float32, shape=[None, x_dim])
     x = tf.to_int32(tf.random_uniform(tf.shape(x_input)) <= x_input)
+    # TODO: fix n for generation
     n = tf.shape(x)[0]
 
-<<<<<<< HEAD
-    gen = build_gen(n, n_x, n_z, n_particles, is_training)
-    q_net = build_q_net(x, n_xl, n_z, n_particles, is_training)
+    gen = build_gen(n, x_dim, z_dim, n_particles)
+    q_net = build_q_net(x, z_dim, n_particles)
 
-    lower_bound = zs.variational.elbo(gen, {'x': x_obs},
+    lower_bound = zs.variational.elbo(gen, {'x': x},
                                       variational=q_net, axis=0)
     cost = tf.reduce_mean(lower_bound.sgvb())
     lower_bound = tf.reduce_mean(lower_bound)
-    # log_likelihood = tf.reduce_mean(
-    #     zs.is_loglikelihood(gen,
-    #                         observed={'x': x_obs},
-    #                         proposal=q_net,
-    #                         axis=0))
-=======
-    def log_joint(observed):
-        model, _ = vae_conv(observed, n, x_dim, z_dim, n_particles)
-        log_pz, log_px_z = model.local_log_prob(["z", "x"])
-        return log_pz + log_px_z
-
-    variational = q_net(x, z_dim, n_particles)
-    qz_samples, log_qz = variational.query("z", outputs=True,
-                                           local_log_prob=True)
-    lower_bound = zs.variational.elbo(log_joint,
-                                      observed={"x": x},
-                                      latent={"z": [qz_samples, log_qz]},
-                                      axis=0)
-    cost = tf.reduce_mean(lower_bound.sgvb())
-    lower_bound = tf.reduce_mean(lower_bound)
->>>>>>> 768ff790
 
     optimizer = tf.train.AdamOptimizer(learning_rate=1e-4, beta1=0.5)
     infer_op = optimizer.minimize(cost)
 
     # Generate images
-    n_gen = 100
-    _, x_logits = vae_conv({}, n_gen, x_dim, z_dim, 1)
-    x_gen = tf.reshape(tf.sigmoid(x_logits), [-1, 28, 28, 1])
+    x_gen = tf.reshape(gen.observe()['x_mean'], [-1, 28, 28, 1])
 
     # Define training/evaluation parameters
     epochs = 3000
@@ -242,28 +160,13 @@
             if epoch % test_freq == 0:
                 time_test = -time.time()
                 test_lbs = []
-<<<<<<< HEAD
-    #            test_lls = []
-=======
->>>>>>> 768ff790
                 for t in range(test_iters):
                     test_x_batch = x_test[
                         t * test_batch_size: (t + 1) * test_batch_size]
                     test_lb = sess.run(lower_bound,
                                        feed_dict={x: test_x_batch,
-<<<<<<< HEAD
-                                                  n_particles: lb_samples,
-                                                  is_training: False})
-    #                 test_ll = sess.run(log_likelihood,
-    #                                    feed_dict={x: test_x_batch,
-    #                                               n_particles: ll_samples,
-    #                                               is_training: False})
-                    test_lbs.append(test_lb)
-    #                test_lls.append(test_ll)
-=======
                                                   n_particles: 1})
                     test_lbs.append(test_lb)
->>>>>>> 768ff790
                 time_test += time.time()
                 print(">>> TEST ({:.1f}s)".format(time_test))
                 print(">> Test lower bound = {}".format(np.mean(test_lbs)))
